# Vamb

Created by Jakob Nybo Nissen and Simon Rasmussen, Technical University of Denmark and Novo Nordisk Foundation Center for Protein Research, University of Copenhagen.

Vamb is a metagenomic binner which feeds sequence composition information from a contig catalogue and co-abundance information from BAM files into a variational autoencoder and clusters the latent representation. It performs excellently with multiple samples, and pretty good on single-sample data. Vamb is implemented purely in Python (with a little bit of Cython) and can be used both from command line and from within a Python interpreter.

:star: Vamb is benchmarked in CAMI2. Read our interpretations of the results [here.](https://github.com/github/RasmussenLab/blob/master/doc/CAMI2.md) :star:

<<<<<<< HEAD
For more information about the implementation, methodological considerations, and advanced usage of Vamb, see the [Vamb paper in Nature Biotechnology](https://doi.org/10.1038/s41587-020-00777-4), a [blog post](https://go.nature.com/2JzYUvI) by Jakob on the development of Vamb, and the [Vamb tutorial.](https://github.com/github/RasmussenLab/blob/master/doc/tutorial.html)
=======

Vamb has changed a lot since the pre-print at [biorxiv](https://www.biorxiv.org/content/early/2018/12/19/490078) so we really recommend reading it at Nature Biotechnology. For instance, the current version of Vamb uses "multi-split binning" which is not mentioned in the pre-print. Furthermore, we in the pre-print mention that Vamb can bin gene catalogues - this did not make it in the Nature Biotech paper, but it can still do that. For instance, on the Integrated Gene Catalogue Vamb generated 675 near complete gene-bins compared to 558 and 429 from MSPminer and Canopy, respectively.

For more information about the implementation, methodological considerations, and advanced usage of Vamb, see the tutorial file (`doc/tutorial.html`)
>>>>>>> bb03bc00

# Installation
Vamb is most easily installed with pip - make sure your pip version is up to date, as it won't work with ancient versions (v. <= 9).

### Installation for casual users:

Recommended: Vamb can be installed with pip (thanks to contribution from C. Titus Brown):
```
pip install https://github.com/RasmussenLab/vamb/archive/v3.0.3.zip
```

or using [Bioconda's package](https://anaconda.org/bioconda/vamb) (thanks to contribution from Antônio Pedro Camargo).
(note that the BioConda package does not include GPU support).
 
```
conda install -c pytorch pytorch torchvision cudatoolkit=10.2
conda install -c bioconda vamb
```

### Installation for advanced users:

If you want to install the latest version from GitHub you can clone and install it using:

```
# clone the desired branch from the repository, here master
git clone https://github.com/RasmussenLab/vamb -b master
cd vamb
pip install -e .
```

### Installing by compiling the Cython yourself

If you can't/don't want to use pip/Conda, you can do it the hard way: Get the most recent versions of the Python packages `cython`, `numpy`, `torch` and `pysam`. Compile `src/_vambtools.pyx`, (see `src/build_vambtools.py`) then move the resulting binary to the inner of the two `vamb` directories. Check if it works by importing `vamb` in a Python session.

### Windows

Vamb does currently not compile on Windows because it is dependent on `pysam`, but a Windows-friendly version is hopefully on the way (see branch `v4`). Let us know if you want to run Vamb on Windows.

# Running

For a detailed explanation of the parameters of Vamb, or different inputs, see the tutorial in the `doc` directory. 

**Updated in 3.0.2: for a snakemake pipeline see `workflow` directory.**

For more command-line options, see the command-line help menu:
```
vamb -h
```

## TL;DR: Here's how to run Vamb

For this example, let us suppose you have a directory of short (e.g. Illumina) reads in a
directory `/path/to/reads`, and that _you have already quality controlled them_.

1. Run your favorite metagenomic assembler on each sample individually:

```
spades.py --meta /path/to/reads/sample1.fw.fq.gz /path/to/reads/sample1.rv.fq.gz
-k 21,29,39,59,79,99 -t 24 -m 100gb -o /path/to/assemblies/sample1
```

2. Use Vamb's `concatenate.py` to make the FASTA catalogue of all your assemblies:

```
concatenate.py /path/to/catalogue.fna.gz /path/to/assemblies/sample1/contigs.fasta
/path/to/assemblies/sample2/contigs.fasta  [ ... ]
```

3. Use your favorite short-read aligner to map each your read files back to the resulting FASTA file:

```
minimap2 -d catalogue.mmi /path/to/catalogue.fna.gz; # make index
minimap2 -t 8 -N 50 -ax sr catalogue.mmi /path/to/reads/sample1.fw.fq.gz /path/to/reads/sample1.rv.fq.gz | samtools view -F 3584 -b --threads 8 > /path/to/bam/sample1.bam
```

4. Run Vamb:

```
vamb --outdir path/to/outdir --fasta /path/to/catalogue.fna.gz --bamfiles /path/to/bam/*.bam -o C --minfasta 200000
```

Note that we have found that MetaBAT2's `jgi_summarize_bam_contig_depths` program estimates BAM depths more accurate than Vamb's `parsebam` module (see below). If you want to use this approach instead we provide an easy to use `snakemake` workflow which will do this for you.

5. Apply the relevant postprocessing filters

Vamb outputs every input contig, even those not binned with other contigs. Depending on your use case, the large number of small bins may not be relevant. Make sure to filter the contigs either using a binning quality control tool, by size, or by aligning the resulting bins to references.

## Snakemake workflow

To make it even easier to run Vamb in the best possible way, we have created a [Snakemake](https://snakemake.readthedocs.io/en/stable/#) workflow that will run steps 2-4 above using MetaBAT2's `jgi_summarize_bam_contig_depths` program for improved counting. Additionally it will run [CheckM](https://ecogenomics.github.io/CheckM/) to estimate completeness and contamination of the resulting bins. It can run both on a local machine, a workstation and a HPC system using `qsub` - it is included in the `workflow` folder.

## Invoking Vamb

After installation with pip, Vamb will show up in your PATH variable, and you can simply run:

```
vamb
```

To run Vamb with another Python executable (say, if you want to run with `python3.7`) than the default, you can run:

```
python3.7 -m vamb
```

You can also run the inner `vamb` directory as a script. This will work even if you did not install with pip:

```
python my_scripts/vamb/vamb
```

# Inputs and outputs

### Inputs
*Also see the section: Recommended workflow*

Vamb relies on two properties of the DNA sequences to be binned:

* The kmer-composition of the sequence (here tetranucleotide frequency, *TNF*) and
* The abundance of the contigs in each sample (the *depth* or the *RPKM*).

So before you can run Vamb, you need to have files from which Vamb can calculate these values:

* TNF is calculated from a regular FASTA file of DNA sequences.
* Depth is calculated from BAM-files of a set of reads from each sample mapped to that same FASTA file.

:warning: *Important:* Vamb can use information from multi-mapping reads, but all alignments of a single read __must__ be consecutive in the BAM files. See section 4 of *Recommended workflow*.

Remember that the quality of Vamb's bins are no better than the quality of the input files. If your BAM files are constructed carelessly, for example by allowing reads from distinct species to crossmap indiscriminately, your BAM files will not contain information with which Vamb can separate those species. In general, you want reads to map only to contigs within the same phylogenetic distance that you want Vamb to bin together.

Estimation of TNF and RPKM is subject to statistical uncertainty. Therefore, Vamb works less well on short sequences and on data with low depth. Vamb *can* work on shorter sequences such as genes, which are more easily homology reduced. However, we recommend *not* using homology reduction on the input sequences, and instead prevent duplicated strains by using binsplitting (see section: _recommended workflow_.)

### Outputs

Vamb produces the following output files:

- `log.txt` - a text file with information about the Vamb run. Look here (and at stderr) if you experience errors.
- `tnf.npz`, `lengths.npz` `rpkm.npz`, `mask.npz` and `latent.npz` - [Numpy .npz](https://numpy.org/devdocs/reference/generated/numpy.lib.format.html) files with TNFs, contig lengths. RPKM, which sequences were successfully encoded, and the latent encoding of the sequences.
- `model.pt` - containing a PyTorch model object of the trained VAE. You can load the VAE from this file using `vamb.encode.VAE.load` from Python.
- `clusters.tsv` - a two-column text file with one row per sequence: Left column for the cluster (i.e bin) name, right column for the sequence name. You can create the FASTA-file bins themselves using `vamb.vambtools.write_bins`, or using the function `vamb.vambtools.write_bins` (see `doc/tutorial.html` for more details).

# Recommended workflow

__1) Preprocess the reads and check their quality__

We use AdapterRemoval combined with FastQC for this - but you can use whichever tool you think gives the best results.

__2) Assemble each sample individually and get the contigs out__

We recommend using metaSPAdes on each sample individually. You can also use scaffolds or other nucleotide sequences instead of contigs as input sequences to Vamb. Assemble each sample individually, as single-sample assembly followed by samplewise binsplitting gives the best results.

__3) Concatenate the FASTA files together while making sure all contig headers stay unique, and filter away small contigs__

You can use the function `vamb.vambtools.concatenate_fasta` for this or the script `src/concatenate.py`. 

:warning: *Important:* Vamb uses a neural network to encode sequences, and neural networks overfit on small datasets. We have tested that Vamb's neural network does not overfit too badly on all datasets we have worked with, but we have not tested on any dataset with fewer than 50,000 contigs.

You should not try to bin very short sequences. When deciding the length cutoff for your input sequences, there's a tradeoff here between choosing a too low cutoff, retaining hard-to-bin contigs which adversely affects the binning of *all* contigs, and choosing a too high one, throwing out good data. We use a length cutoff of 2000 bp as default but haven't actually run tests for the optimal value.

Your contig headers must be unique. Furthermore, if you want to use binsplitting (and you should!), your contig headers must be of the format {Samplename}{Separator}{X}, such that the part of the string before the *first* occurrence of {Separator} gives a name of the sample it originated from. For example, you could call contig number 115 from sample number 9 "S9C115", where "S9" would be {Samplename}, "C" is {Separator} and "115" is {X}.

Vamb is faily memory efficient, and we have run Vamb with 1000 samples and 5.9 million contigs using <30 GB of RAM. If you have a dataset too large to fit in RAM and feel the temptation to bin each sample individually, you can instead use a tool like MASH to group similar samples together in smaller batches, bin these batches individually. This way, you can still leverage co-abundance. **NB:** We have a version using memory-mapping that is much more RAM-efficient but 10-20% slower. Here we have processed a dataset of 942 samples with 30M contigs (total of 117Gbp contig sequence) in 40Gb RAM - see branch `mmap`.

__4) Map the reads to the FASTA file to obtain BAM files__

:warning: *Important:* If you allow reads to map to multiple contigs, the abundance estimation will be more accurate. However, all BAM records for a single read *must* be consecutive in the BAM file, or else Vamb will miscount these alignments. This is the default order in the output of almost all aligners, but if you use BAM files sorted by alignment position and have multi-mapping reads, you must sort them by read name first.

Be careful to choose proper parameters for your aligner - in general, if reads from contig A align to contig B, then Vamb will bin A and B together. So your aligner should map reads with the same level of discrimination that you want Vamb to use. Although you can use any aligner that produces a specification-compliant BAM file, we prefer using `minimap2` (though be aware of [this annoying bug in minimap2](https://github.com/lh3/minimap2/issues/15)):

```minimap2 -T almeida.fna -t 28 -N 5 -ax sr almeida.mmi sample1.forward.fastq.gz sample1.reverse.fastq.gz | samtools view -F 3584 -b --threads 8 > sample1.bam```

:warning: *Important:* Do *not* filter the aligments for mapping quality as specified by the MAPQ field of the BAM file. This field gives the probability that the mapping position is correct, which is influenced by the number of alternative mapping locations. Filtering low MAPQ alignments away removes alignments to homologous sequences which biases the depth estimation.

If you are using BAM files where you do not trust the validity of every alignment in the file, you can filter the alignments for minimum nucleotide identity using the `-z` flag (uses the `NM` optional field of the alignment, we recommend setting it to `0.95`), and/or filter for minimum alignments score using the `-s` flag (uses the `AS` optional field of the alignment.)

We have found that MetaBAT2's `jgi_summarize_bam_contig_depths` program estimates BAM depths more accurate than Vamb's `parsebam` module. For the best results, we recommend [downloading MetaBAT2](https://bitbucket.org/berkeleylab/metabat/src/master/), using `jgi_summarize_bam_contig_depths` to estimate depths, and then running Vamb with `--jgi` instead of `--bamfiles`. Also consider using the `snakemake` workflow which will do this for you. 

__5) Run Vamb__

By default, Vamb does not output any FASTA files of the bins. In the examples below, the option `--minfasta 200000` is set, meaning that all bins with a size of 200 kbp or more will be output as FASTA files.
If you trust the alignments in your BAM files, use:

`vamb -o SEP --outdir OUT --fasta FASTA --bamfiles BAM1 BAM2 [...] --minfasta 200000`,

where `SEP` in the {Separator} chosen in step 3, e.g. `C` in that example, `OUT` is the name of the output directory to create, `FASTA` the path to the FASTA file and `BAM1` the path to the first BAM file. You can also use shell globbing to input multiple BAM files: `my_bamdir/*bam`.

If you don't trust your alignments, set the `-z` and `-s` flag as appropriate, depending on the properties of your aligner. For example, if I used the aligner BWA MEM, I would use:

`vamb -o SEP -z 0.95 -s 30 --outdir OUT --fasta FASTA --bamfiles BAM1 BAM2 [...] --minfasta 200000`

__6) Postprocess the results__

Vamb will bin every input contig. Contigs that cannot be binned with other contigs will result in single-bin contigs. Therefore, the output of Vamb includes many tiny bins, which may be relevant if you are looking for e.g. plasmids or viruses, but not if you are looking for cellular genomes. These small bins may account for the large majority of bins. When using the output of Vamb, it is therefore critical to filter the output bins based on whatever criteria is relevant for your particular analysis. You could use a binning quality control tool such as CheckM, or align the bins to reference genomes, or simply filter away all bins smaller than, say, 500 kbp.

## Parameter optimisation (optional)

The default hyperparameters of Vamb will provide good performance on any dataset. However, since running Vamb is fast (especially using GPUs) it is possible to try to run Vamb with different hyperparameters to see if better performance can be achieved (note that here we measure performance as the number of near-complete bins assessed by CheckM). We recommend to try to increase and decrease the size of the neural network and have used Vamb on datasets where increasing the network resulted in more near-complete bins and other datasets where decreasing the network resulted in more near-complete bins. To do this you can run Vamb as (default for multiple samples is `-l 32 -n 512 512`)`:

```
vamb -l 24 -n 384 384 --outdir path/to/outdir --fasta /path/to/catalogue.fna.gz --bamfiles /path/to/bam/*.bam -o C --minfasta 200000
vamb -l 40 -n 768 768 --outdir path/to/outdir --fasta /path/to/catalogue.fna.gz --bamfiles /path/to/bam/*.bam -o C --minfasta 200000
```

It is possible to try any combination of latent and hidden neurons as well as other sizes of the layers. Number of near-complete bins can be assessed using CheckM and compared between the methods. Potentially see the snakemake folder `workflow` for an automated way to run Vamb with multiple parameters.<|MERGE_RESOLUTION|>--- conflicted
+++ resolved
@@ -6,14 +6,9 @@
 
 :star: Vamb is benchmarked in CAMI2. Read our interpretations of the results [here.](https://github.com/github/RasmussenLab/blob/master/doc/CAMI2.md) :star:
 
-<<<<<<< HEAD
-For more information about the implementation, methodological considerations, and advanced usage of Vamb, see the [Vamb paper in Nature Biotechnology](https://doi.org/10.1038/s41587-020-00777-4), a [blog post](https://go.nature.com/2JzYUvI) by Jakob on the development of Vamb, and the [Vamb tutorial.](https://github.com/github/RasmussenLab/blob/master/doc/tutorial.html)
-=======
-
 Vamb has changed a lot since the pre-print at [biorxiv](https://www.biorxiv.org/content/early/2018/12/19/490078) so we really recommend reading it at Nature Biotechnology. For instance, the current version of Vamb uses "multi-split binning" which is not mentioned in the pre-print. Furthermore, we in the pre-print mention that Vamb can bin gene catalogues - this did not make it in the Nature Biotech paper, but it can still do that. For instance, on the Integrated Gene Catalogue Vamb generated 675 near complete gene-bins compared to 558 and 429 from MSPminer and Canopy, respectively.
 
 For more information about the implementation, methodological considerations, and advanced usage of Vamb, see the tutorial file (`doc/tutorial.html`)
->>>>>>> bb03bc00
 
 # Installation
 Vamb is most easily installed with pip - make sure your pip version is up to date, as it won't work with ancient versions (v. <= 9).
