#!/usr/bin/env python3

# More imports below, but the user's choice of processors must be parsed before
# numpy can be imported.
import sys
import os
import argparse
import torch
import datetime
import time
import shutil

DEFAULT_PROCESSES = min(os.cpu_count(), 8)

# These MUST be set before importing numpy
# I know this is a shitty hack, see https://github.com/numpy/numpy/issues/11826
os.environ["MKL_NUM_THREADS"] = str(DEFAULT_PROCESSES)
os.environ["NUMEXPR_NUM_THREADS"] = str(DEFAULT_PROCESSES)
os.environ["OMP_NUM_THREADS"] = str(DEFAULT_PROCESSES)

# Append vamb to sys.path to allow vamb import even if vamb was not installed
# using pip
parentdir = os.path.dirname(os.path.dirname(os.path.abspath(__file__)))
sys.path.append(parentdir)

import numpy as np
import vamb

################################# DEFINE FUNCTIONS ##########################
def log(string, logfile, indent=0):
    print(('\t' * indent) + string, file=logfile)
    logfile.flush()

def calc_tnf(outdir, fastapath, tnfpath, namespath, lengthspath, mincontiglength, logfile):
    begintime = time.time()
    log('\nLoading TNF', logfile, 0)
    log('Minimum sequence length: {}'.format(mincontiglength), logfile, 1)
    # If no path to FASTA is given, we load TNF from .npz files
    if fastapath is None:
        log('Loading TNF from npz array {}'.format(tnfpath), logfile, 1)
        tnfs = vamb.vambtools.read_npz(tnfpath)
        log('Loading contignames from npz array {}'.format(namespath), logfile, 1)
        contignames = vamb.vambtools.read_npz(namespath)
        log('Loading contiglengths from npz array {}'.format(lengthspath), logfile, 1)
        contiglengths = vamb.vambtools.read_npz(lengthspath)

        if not tnfs.dtype == np.float32:
            raise ValueError('TNFs .npz array must be of float32 dtype')

        if not np.issubdtype(contiglengths.dtype, np.integer):
            raise ValueError('contig lengths .npz array must be of an integer dtype')

        if not (len(tnfs) == len(contignames) == len(contiglengths)):
            raise ValueError('Not all of TNFs, names and lengths are same length')

        # Discard any sequence with a length below mincontiglength
        mask = contiglengths >= mincontiglength
        tnfs = tnfs[mask]
        contignames = list(contignames[mask])
        contiglengths = contiglengths[mask]

    # Else parse FASTA files
    else:
        log('Loading data from FASTA file {}'.format(fastapath), logfile, 1)
        with vamb.vambtools.Reader(fastapath, 'rb') as tnffile:
            ret = vamb.parsecontigs.read_contigs(tnffile, minlength=mincontiglength)

        tnfs, contignames, contiglengths = ret
        vamb.vambtools.write_npz(os.path.join(outdir, 'tnf.npz'), tnfs)
        vamb.vambtools.write_npz(os.path.join(outdir, 'lengths.npz'), contiglengths)

    elapsed = round(time.time() - begintime, 2)
    ncontigs = len(contiglengths)
    nbases = contiglengths.sum()

    print('', file=logfile)
    log('Kept {} bases in {} sequences'.format(nbases, ncontigs), logfile, 1)
    log('Processed TNF in {} seconds'.format(elapsed), logfile, 1)

    return tnfs, contignames, contiglengths

def calc_rpkm(outdir, bampaths, rpkmpath, jgipath, mincontiglength, refhash, ncontigs,
              minalignscore, minid, subprocesses, logfile):
    begintime = time.time()
    log('\nLoading RPKM', logfile)
    # If rpkm is given, we load directly from .npz file
    if rpkmpath is not None:
        log('Loading RPKM from npz array {}'.format(rpkmpath), logfile, 1)
        rpkms = vamb.vambtools.read_npz(rpkmpath)

        if not rpkms.dtype == np.float32:
            raise ValueError('RPKMs .npz array must be of float32 dtype')

    # Else if JGI is given, we load from that
    elif jgipath is not None:
        log('Loading RPKM from JGI file {}'.format(jgipath), logfile, 1)
        with open(jgipath) as file:
            rpkms = vamb.vambtools.load_jgi(file)

    else:
        log('Parsing {} BAM files with {} subprocesses'.format(len(bampaths), subprocesses),
           logfile, 1)
        log('Reference hash: {}'.format(refhash if refhash is None else refhash.hex()), logfile, 1)
        log('Min alignment score: {}'.format(minalignscore), logfile, 1)
        log('Min identity: {}'.format(minid), logfile, 1)
        log('Min contig length: {}'.format(mincontiglength), logfile, 1)
        log('\nOrder of columns is:', logfile, 1)
        log('\n\t'.join(bampaths), logfile, 1)
        print('', file=logfile)

        dumpdirectory = os.path.join(outdir, 'tmp')
        rpkms = vamb.parsebam.read_bamfiles(bampaths, dumpdirectory=dumpdirectory,
                                            refhash=refhash, minscore=minalignscore,
                                            minlength=mincontiglength, minid=minid,
                                            subprocesses=subprocesses, logfile=logfile)
        print('', file=logfile)
        vamb.vambtools.write_npz(os.path.join(outdir, 'rpkm.npz'), rpkms)
        shutil.rmtree(dumpdirectory)

    if len(rpkms) != ncontigs:
        raise ValueError("Length of TNFs and length of RPKM does not match. Verify the inputs")

    elapsed = round(time.time() - begintime, 2)
    log('Processed RPKM in {} seconds'.format(elapsed), logfile, 1)

    return rpkms

def trainvae(outdir, rpkms, tnfs, nhiddens, nlatent, alpha, beta, dropout, cuda,
            batchsize, nepochs, lrate, batchsteps, logfile):

    begintime = time.time()
    log('\nCreating and training VAE', logfile)

    nsamples = rpkms.shape[1]
    vae = vamb.encode.VAE(nsamples, nhiddens=nhiddens, nlatent=nlatent,
                            alpha=alpha, beta=beta, dropout=dropout, cuda=cuda)

    log('Created VAE', logfile, 1)
    dataloader, mask = vamb.encode.make_dataloader(rpkms, tnfs, batchsize,
                                                   destroy=True, cuda=cuda)
    log('Created dataloader and mask', logfile, 1)
    vamb.vambtools.write_npz(os.path.join(outdir, 'mask.npz'), mask)
    n_discarded = len(mask) - mask.sum()
    log('Number of sequences unsuitable for encoding: {}'.format(n_discarded), logfile, 1)
    log('Number of sequences remaining: {}'.format(len(mask) - n_discarded), logfile, 1)
    print('', file=logfile)

    modelpath = os.path.join(outdir, 'model.pt')
    vae.trainmodel(dataloader, nepochs=nepochs, lrate=lrate, batchsteps=batchsteps,
                  logfile=logfile, modelfile=modelpath)

    print('', file=logfile)
    log('Encoding to latent representation', logfile, 1)
    latent = vae.encode(dataloader)
    vamb.vambtools.write_npz(os.path.join(outdir, 'latent.npz'), latent)
    del vae # Needed to free "latent" array's memory references?

    elapsed = round(time.time() - begintime, 2)
    log('Trained VAE and encoded in {} seconds'.format(elapsed), logfile, 1)

    return mask, latent

def cluster(clusterspath, latent, contignames, windowsize, minsuccesses, maxclusters,
            minclustersize, separator, cuda, logfile):
    begintime = time.time()

    log('\nClustering', logfile)
    log('Windowsize: {}'.format(windowsize), logfile, 1)
    log('Min successful thresholds detected: {}'.format(minsuccesses), logfile, 1)
    log('Max clusters: {}'.format(maxclusters), logfile, 1)
    log('Min cluster size: {}'.format(minclustersize), logfile, 1)
    log('Use CUDA for clustering: {}'.format(cuda), logfile, 1)
    log('Separator: {}'.format(None if separator is None else ('"'+separator+'"')),
        logfile, 1)

    it = vamb.cluster.cluster(latent, contignames, destroy=True, windowsize=windowsize,
                              normalized=False, minsuccesses=minsuccesses, cuda=cuda)

<<<<<<< HEAD
    renamed = ((str(i+1), c) for (i, (n,c)) in enumerate(it)) 
=======
    renamed = ((str(i+1), c) for (i, (n,c)) in enumerate(it))
>>>>>>> 0fda5720

    # Binsplit if given a separator
    if separator is not None:
        renamed = vamb.vambtools.binsplit(renamed, separator)

    with open(clusterspath, 'w') as clustersfile:
        _ = vamb.vambtools.write_clusters(clustersfile, renamed, max_clusters=maxclusters,
                                          min_size=minclustersize, rename=False)
    clusternumber, ncontigs = _

    print('', file=logfile)
    log('Clustered {} contigs in {} bins'.format(ncontigs, clusternumber), logfile, 1)

    elapsed = round(time.time() - begintime, 2)
    log('Clustered contigs in {} seconds'.format(elapsed), logfile, 1)

def write_fasta(outdir, clusterspath, fastapath, contignames, contiglengths, minfasta, logfile):
    begintime = time.time()

    log('\nWriting FASTA files', logfile)
    log('Minimum FASTA size: {}'.format(minfasta), logfile, 1)

    lengthof = dict(zip(contignames, contiglengths))
    filtered_clusters = dict()

    with open(clusterspath) as file:
        clusters = vamb.vambtools.read_clusters(file)

    for cluster, contigs in clusters.items():
        size = sum(lengthof[contig] for contig in contigs)
        if size >= minfasta:
            filtered_clusters[cluster] = clusters[cluster]

    del lengthof, clusters
    keep = set()
    for contigs in filtered_clusters.values():
        keep.update(set(contigs))

    with vamb.vambtools.Reader(fastapath, 'rb') as file:
        fastadict = vamb.vambtools.loadfasta(file, keep=keep)

    vamb.vambtools.write_bins(os.path.join(outdir, "bins"), filtered_clusters, fastadict, maxbins=None)

    ncontigs = sum(map(len, filtered_clusters.values()))
    nfiles = len(filtered_clusters)
    print('', file=logfile)
    log('Wrote {} contigs to {} FASTA files'.format(ncontigs, nfiles), logfile, 1)

    elapsed = round(time.time() - begintime, 2)
    log('Wrote FASTA in {} seconds'.format(elapsed), logfile, 1)

def run(outdir, fastapath, tnfpath, namespath, lengthspath, bampaths, rpkmpath, jgipath,
        mincontiglength, norefcheck, minalignscore, minid, subprocesses, nhiddens, nlatent,
        nepochs, batchsize, cuda, alpha, beta, dropout, lrate, batchsteps, windowsize,
        minsuccesses, minclustersize, separator, maxclusters, minfasta, logfile):

    log('Starting Vamb version ' + '.'.join(map(str, vamb.__version__)), logfile)
    log('Date and time is ' + str(datetime.datetime.now()), logfile, 1)
    begintime = time.time()

    # Get TNFs, save as npz
    tnfs, contignames, contiglengths = calc_tnf(outdir, fastapath, tnfpath, namespath,
                                                lengthspath, mincontiglength, logfile)

    # Parse BAMs, save as npz
    refhash = None if norefcheck else vamb.parsebam._hash_refnames(contignames)
    rpkms = calc_rpkm(outdir, bampaths, rpkmpath, jgipath, mincontiglength, refhash,
                      len(tnfs), minalignscore, minid, subprocesses, logfile)

    # Train, save model
    mask, latent = trainvae(outdir, rpkms, tnfs, nhiddens, nlatent, alpha, beta,
                           dropout, cuda, batchsize, nepochs, lrate, batchsteps, logfile)

    del tnfs, rpkms
    contignames = [c for c, m in zip(contignames, mask) if m]

    # Cluster, save tsv file
    clusterspath = os.path.join(outdir, 'clusters.tsv')
    cluster(clusterspath, latent, contignames, windowsize, minsuccesses, maxclusters,
            minclustersize, separator, cuda, logfile)

    del latent

    if minfasta is not None:
        write_fasta(outdir, clusterspath, fastapath, contignames, contiglengths, minfasta,
        logfile)

    elapsed = round(time.time() - begintime, 2)
    log('\nCompleted Vamb in {} seconds'.format(elapsed), logfile)

def main():
    doc = """Vamb: Variational autoencoders for metagenomic binning.

    Default use, good for most datasets:
    vamb --outdir out --fasta my_contigs.fna --bamfiles *.bam

    For advanced use and extensions of Vamb, check documentation of the package
    at https://github.com/RasmussenLab/vamb."""
    parser = argparse.ArgumentParser(
        prog="vamb",
        description=doc,
        formatter_class=argparse.RawDescriptionHelpFormatter,
        usage="%(prog)s outdir tnf_input rpkm_input [options]",
        add_help=False)

    # Help
    helpos = parser.add_argument_group(title='Help', description=None)
    helpos.add_argument('-h', '--help', help='print help and exit', action='help')

    # Positional arguments
    reqos = parser.add_argument_group(title='Output (required)', description=None)
    reqos.add_argument('--outdir', metavar='', required=True, help='output directory to create')

    # TNF arguments
    tnfos = parser.add_argument_group(title='TNF input (either fasta or all .npz files required)')
    tnfos.add_argument('--fasta', metavar='', help='path to fasta file')
    tnfos.add_argument('--tnfs', metavar='', help='path to .npz of TNF')
    tnfos.add_argument('--names', metavar='', help='path to .npz of names of sequences')
    tnfos.add_argument('--lengths', metavar='', help='path to .npz of seq lengths')

    # RPKM arguments
    rpkmos = parser.add_argument_group(title='RPKM input (either BAMs, JGI or .npz required)')
    rpkmos.add_argument('--bamfiles', metavar='', help='paths to (multiple) BAM files', nargs='+')
    rpkmos.add_argument('--rpkm', metavar='', help='path to .npz of RPKM')
    rpkmos.add_argument('--jgi', metavar='', help='path to output of jgi_summarize_bam_contig_depths')

    # Optional arguments
    inputos = parser.add_argument_group(title='IO options', description=None)

    inputos.add_argument('-m', dest='minlength', metavar='', type=int, default=100,
                         help='ignore contigs shorter than this [100]')
    inputos.add_argument('-s', dest='minascore', metavar='', type=int, default=None,
                         help='ignore reads with alignment score below this [None]')
    inputos.add_argument('-z', dest='minid', metavar='', type=float, default=None,
                         help='ignore reads with nucleotide identity below this [None]')
    inputos.add_argument('-p', dest='subprocesses', metavar='', type=int, default=DEFAULT_PROCESSES,
                         help=('number of subprocesses to spawn '
                              '[min(' + str(DEFAULT_PROCESSES) + ', nbamfiles)]'))
    inputos.add_argument('--norefcheck', help='skip reference name hashing check [False]',
                         action='store_true')
    inputos.add_argument('--minfasta', dest='minfasta', metavar='', type=int, default=None,
                         help='minimum bin size to output as fasta [None = no files]')

    # VAE arguments
    vaeos = parser.add_argument_group(title='VAE options', description=None)

    vaeos.add_argument('-n', dest='nhiddens', metavar='', type=int, nargs='+',
                        default=None, help='hidden neurons [Auto]')
    vaeos.add_argument('-l', dest='nlatent', metavar='', type=int,
                        default=32, help='latent neurons [32]')
    vaeos.add_argument('-a', dest='alpha',  metavar='',type=float,
                        default=None, help='alpha, weight of TNF versus depth loss [Auto]')
    vaeos.add_argument('-b', dest='beta',  metavar='',type=float,
                        default=200.0, help='beta, capacity to learn [200.0]')
    vaeos.add_argument('-d', dest='dropout',  metavar='',type=float,
                        default=None, help='dropout [Auto]')
    vaeos.add_argument('--cuda', help='use GPU to train & cluster [False]', action='store_true')

    trainos = parser.add_argument_group(title='Training options', description=None)

    trainos.add_argument('-e', dest='nepochs', metavar='', type=int,
                        default=500, help='epochs [500]')
    trainos.add_argument('-t', dest='batchsize', metavar='', type=int,
                        default=256, help='starting batch size [256]')
    trainos.add_argument('-q', dest='batchsteps', metavar='', type=int, nargs='*',
                        default=[25, 75, 150, 300], help='double batch size at epochs [25 75 150 300]')
    trainos.add_argument('-r', dest='lrate',  metavar='',type=float,
                        default=1e-3, help='learning rate [0.001]')

    # Clustering arguments
    clusto = parser.add_argument_group(title='Clustering options', description=None)
    clusto.add_argument('-w', dest='windowsize', metavar='', type=int,
                        default=200, help='size of window to count successes [200]')
    clusto.add_argument('-u', dest='minsuccesses', metavar='', type=int,
                        default=20, help='minimum success in window [20]')
    clusto.add_argument('-i', dest='minsize', metavar='', type=int,
                        default=1, help='minimum cluster size [1]')
    clusto.add_argument('-c', dest='maxclusters', metavar='', type=int,
                        default=None, help='stop after c clusters [None = infinite]')
    clusto.add_argument('-o', dest='separator', metavar='', type=str,
                        default=None, help='binsplit separator [None = no split]')

    ######################### PRINT HELP IF NO ARGUMENTS ###################
    if len(sys.argv) == 1:
        parser.print_help()
        sys.exit()

    args = parser.parse_args()
    ######################### CHECK INPUT/OUTPUT FILES #####################

    # Outdir does not exist
    args.outdir = os.path.abspath(args.outdir)
    if os.path.exists(args.outdir):
        raise FileExistsError(args.outdir)

    # Outdir is in an existing parent dir
    parentdir = os.path.dirname(args.outdir)
    if parentdir and not os.path.isdir(parentdir):
        raise NotADirectoryError(parentdir)

    # Make sure only one TNF input is there
    if args.fasta is None:
        for path in args.tnfs, args.names, args.lengths:
            if path is None:
                raise argparse.ArgumentTypeError('Must specify either FASTA or the three .npz inputs')
            if not os.path.isfile(path):
                raise FileNotFoundError(path)
    else:
        for path in args.tnfs, args.names, args.lengths:
            if path is not None:
                raise argparse.ArgumentTypeError('Must specify either FASTA or the three .npz inputs')
        if not os.path.isfile(args.fasta):
            raise FileNotFoundError('Not an existing non-directory file: ' + args.fasta)

    # Make sure only one RPKM input is there
    if sum(i is not None for i in (args.bamfiles, args.rpkm, args.jgi)) != 1:
        raise argparse.ArgumentTypeError('Must specify exactly one of BAM files, JGI file or RPKM input')

    for path in args.rpkm, args.jgi:
        if path is not None and not os.path.isfile(path):
            raise FileNotFoundError('Not an existing non-directory file: ' + args.rpkm)

    if args.bamfiles is not None:
        for bampath in args.bamfiles:
            if not os.path.isfile(bampath):
                raise FileNotFoundError('Not an existing non-directory file: ' + bampath)

    # Check minfasta settings
    if args.minfasta is not None and args.fasta is None:
        raise argparse.ArgumentTypeError('If minfasta is not None, '
                                         'input fasta file must be given explicitly')

    if args.minfasta is not None and args.minfasta < 0:
        raise argparse.ArgumentTypeError('Minimum FASTA output size must be nonnegative')

    ####################### CHECK ARGUMENTS FOR TNF AND BAMFILES ###########
    if args.minlength < 100:
        raise argparse.ArgumentTypeError('Minimum contig length must be at least 100')

    if args.minid is not None and (args.minid < 0 or args.minid >= 1.0):
        raise argparse.ArgumentTypeError('Minimum nucleotide ID must be in [0,1)')

    if args.minid is not None and args.bamfiles is None:
        raise argparse.ArgumentTypeError('If minid is set, RPKM must be passed as bam files')

    if args.minascore is not None and args.bamfiles is None:
        raise argparse.ArgumentTypeError('If minascore is set, RPKM must be passed as bam files')

    if args.subprocesses < 1:
        raise argparse.ArgumentTypeError('Zero or negative subprocesses requested')

    ####################### CHECK VAE OPTIONS ################################
    if args.nhiddens is not None and any(i < 1 for i in args.nhiddens):
        raise argparse.ArgumentTypeError('Minimum 1 neuron per layer, not {}'.format(min(args.hidden)))

    if args.nlatent < 1:
        raise argparse.ArgumentTypeError('Minimum 1 latent neuron, not {}'.format(args.latent))

    if args.alpha is not None and (args.alpha <= 0 or args.alpha >= 1):
        raise argparse.ArgumentTypeError('alpha must be above 0 and below 1')

    if args.beta <= 0:
        raise argparse.ArgumentTypeError('beta cannot be negative or zero')

    if args.dropout is not None and (args.dropout < 0 or args.dropout >= 1):
        raise argparse.ArgumentTypeError('dropout must be in 0 <= d < 1')

    if args.cuda and not torch.cuda.is_available():
        raise ModuleNotFoundError('Cuda is not available on your PyTorch installation')

    ###################### CHECK TRAINING OPTIONS ####################
    if args.nepochs < 1:
        raise argparse.ArgumentTypeError('Minimum 1 epoch, not {}'.format(args.nepochs))

    if args.batchsize < 1:
        raise argparse.ArgumentTypeError('Minimum batchsize of 1, not {}'.format(args.batchsize))

    args.batchsteps = sorted(set(args.batchsteps))
    if max(args.batchsteps, default=0) >= args.nepochs:
        raise argparse.ArgumentTypeError('All batchsteps must be less than nepochs')

    if min(args.batchsteps, default=1) < 1:
        raise argparse.ArgumentTypeError('All batchsteps must be 1 or higher')

    if args.lrate <= 0:
        raise argparse.ArgumentTypeError('Learning rate must be positive')

    ###################### CHECK CLUSTERING OPTIONS ####################
    if args.minsize < 1:
        raise argparse.ArgumentTypeError('Minimum cluster size must be at least 0')

    if args.windowsize < 1:
        raise argparse.ArgumentTypeError('Window size must be at least 1')

    if args.minsuccesses < 1 or args.minsuccesses > args.windowsize:
        raise argparse.ArgumentTypeError('Minimum cluster size must be in 1:windowsize')

    if args.separator is not None and len(args.separator) == 0:
        raise argparse.ArgumentTypeError('Binsplit separator cannot be an empty string')

    ###################### SET UP LAST PARAMS ############################

    # This doesn't actually work, but maybe the PyTorch folks will fix it sometime.
    subprocesses = args.subprocesses
    torch.set_num_threads(args.subprocesses)
    if args.bamfiles is not None:
        subprocesses = min(subprocesses, len(args.bamfiles))

    ################### RUN PROGRAM #########################
    try:
        os.mkdir(args.outdir)
    except FileExistsError:
        pass
    except:
        raise
        
    logpath = os.path.join(args.outdir, 'log.txt')

    with open(logpath, 'w') as logfile:
        run(args.outdir,
            args.fasta,
            args.tnfs,
            args.names,
            args.lengths,
            args.bamfiles,
            args.rpkm,
            args.jgi,
            mincontiglength=args.minlength,
            norefcheck=args.norefcheck,
            minalignscore=args.minascore,
            minid=args.minid,
            subprocesses=subprocesses,
            nhiddens=args.nhiddens,
            nlatent=args.nlatent,
            nepochs=args.nepochs,
            batchsize=args.batchsize,
            cuda=args.cuda,
            alpha=args.alpha,
            beta=args.beta,
            dropout=args.dropout,
            lrate=args.lrate,
            batchsteps=args.batchsteps,
            windowsize=args.windowsize,
            minsuccesses=args.minsuccesses,
            minclustersize=args.minsize,
            separator=args.separator,
            maxclusters=args.maxclusters,
            minfasta=args.minfasta,
            logfile=logfile)

if __name__ == '__main__':
    main()<|MERGE_RESOLUTION|>--- conflicted
+++ resolved
@@ -176,11 +176,7 @@
     it = vamb.cluster.cluster(latent, contignames, destroy=True, windowsize=windowsize,
                               normalized=False, minsuccesses=minsuccesses, cuda=cuda)
 
-<<<<<<< HEAD
-    renamed = ((str(i+1), c) for (i, (n,c)) in enumerate(it)) 
-=======
     renamed = ((str(i+1), c) for (i, (n,c)) in enumerate(it))
->>>>>>> 0fda5720
 
     # Binsplit if given a separator
     if separator is not None:
